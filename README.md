--- conflicted
+++ resolved
@@ -1,209 +1,5 @@
 # syslogcef
 
-<<<<<<< HEAD
-![CI](https://github.com/allamiro/JSON-SYSLOG-TO-CEF/actions/workflows/ci.yml/badge.svg)
-![License: Apache-2.0](https://img.shields.io/badge/License-Apache%202.0-blue.svg)
-
-`syslogcef` converts RFC3164/RFC5424 syslog lines and structured JSON events into ArcSight CEF. The
-package ships with deterministic vendor mappings, a streaming CLI, and a composable Python API so
-the same conversion logic can be reused in collectors, enrichment services, and offline pipelines.
-
-Key capabilities:
-
-- Deterministic mapping of common syslog/JSON fields into valid CEF headers and extensions.
-- RFC3164/RFC5424 parsing with key/value extraction, UTF-8 sanitation, and timezone awareness.
-- High-throughput CLI featuring tail mode, worker pools, streaming I/O, and statistics reporting.
-- Extensible mapping registry for Cisco, Linux, F5, VMware, and site-specific overrides.
-
-![Architecture](images/jsoncef.png)
-
-## Table of contents
-
-1. [Installation](#installation)
-2. [Quickstart](#quickstart)
-3. [CLI usage](#cli-usage)
-4. [Library usage](#library-usage)
-5. [Mapping architecture](#mapping-architecture)
-6. [Error handling](#error-handling)
-7. [Performance and benchmarking](#performance-and-benchmarking)
-8. [Sample data & rsyslog templates](#sample-data--rsyslog-templates)
-9. [Development workflow](#development-workflow)
-10. [Contributing](#contributing)
-11. [License](#license)
-
-## Installation
-
-The package requires **Python 3.10+**. Install the latest release from the repository root:
-
-```bash
-pip install .
-```
-
-Install with development tooling:
-
-```bash
-pip install .[dev]
-```
-
-Optional extras:
-
-- `python-dateutil` enables rich timezone parsing (automatically detected when installed).
-- `PyYAML` enables `--mapping-file` overrides that use YAML syntax.
-
-For isolated CLI use consider [`pipx`](https://pypa.github.io/pipx/):
-
-```bash
-pipx install "syslogcef @ git+https://github.com/allamiro/JSON-SYSLOG-TO-CEF"
-```
-
-## Quickstart
-
-Convert a syslog file into CEF using the Cisco mapping:
-
-```bash
-syslogcef --input syslog-logs/cisco/cisco-ios.log --source cisco
-```
-
-Stream JSON events from stdin, emit CEF to stdout, and collect processing statistics:
-
-```bash
-cat json-logs/cisco/cisco-ios.json \
-  | syslogcef --format json --source linux --stats
-```
-
-Tail `/var/log/messages` and append CEF events to a file:
-
-```bash
-syslogcef --input /var/log/messages --output /tmp/messages.cef --watch --source linux
-```
-
-## CLI usage
-
-`syslogcef` processes newline-delimited input without buffering entire files. Run `syslogcef --help`
-to inspect every option. Highlights include:
-
-| Flag | Description |
-| --- | --- |
-| `--input PATH` / `-` | Read from a file or stdin. |
-| `--output PATH` / `-` | Write to a file or stdout. |
-| `--format {syslog,json}` | Force input format instead of auto-detection. |
-| `--vendor/--product/--version` | Override CEF device fields when using custom mappings. |
-| `--source {default,cisco,linux,f5,vmware}` | Choose a built-in mapping. |
-| `--mapping-file PATH` | Load an additional JSON/YAML mapping definition. |
-| `--watch` | Tail the input file for continuous ingestion. |
-| `--workers N` | Enable a worker pool for CPU-bound conversions. |
-| `--tz Europe/Berlin` | Apply a default timezone to naive timestamps. |
-| `--strict` | Exit non-zero on parse failures instead of emitting error-tagged CEF. |
-| `--stats` | Print processed/failed counters to stderr on exit. |
-
-CLI logging is structured and suitable for parsing by downstream observability tooling. When
-`--strict` is omitted, malformed lines are converted into CEF with `flexString1Label=error` so they
-remain visible in ArcSight while being easy to filter.
-
-## Library usage
-
-Use the public API to embed the converter:
-
-```python
-import json
-
-from syslogcef import convert_line, from_json, parse_syslog, to_cef
-from syslogcef.mappings import get_mapping
-
-syslog_line = "<189>Feb  8 04:00:48 host sshd[123]: user=alice action=login"
-parsed_syslog = parse_syslog(syslog_line)
-event = parsed_syslog.as_event()
-
-linux_mapping = get_mapping("linux")
-cef_line = to_cef(event, vendor="Example", product="Collector", version="1.0", mapping=linux_mapping)
-
-json_event = {"message": "Login", "host": "firewall", "action": "allow"}
-cef_from_json = convert_line(json.dumps(json_event), source="linux")
-```
-
-Dataclasses exposed by the package:
-
-- `ParsedSyslog`: structured representation of RFC3164/5424 lines with facility/severity helpers.
-- `ParsedEvent`: normalised event with message, timestamps, priority, and arbitrary extensions.
-
-The mapping protocol returns `(signature_id, name, severity, extension_dict)` and is implemented by
-modules under `syslogcef.mappings`. Custom mappings can subclass `MappingBase` or supply a callable
-matching the protocol signature.
-
-## Mapping architecture
-
-Built-in mappings translate raw events into consistent ArcSight fields:
-
-- `default`: preserves message, host, process, and timestamp for generic ingestion.
-- `cisco`: recognises ASA/IOS patterns for action/severity and network tuples.
-- `linux`: highlights authentication, auditd, and sudo activity.
-- `f5`: captures client/server addressing and virtual server names from BIG-IP style logs.
-- `vmware`: surfaces hypervisor user and VM identifiers.
-
-Extend the mapping layer with a JSON or YAML override:
-
-```bash
-syslogcef --mapping-file resources/custom-linux.yaml --source linux
-```
-
-Override files support Python format strings, so keys such as `name: "Auth event from {host}"`
-render using event fields. When both JSON and YAML files are provided, YAML support requires
-installing `PyYAML`.
-
-## Error handling
-
-- Non-strict mode converts malformed lines into CEF with `flexString1Label=error`, `flexString1`
-  describing the failure, and includes the original payload in `rawEvent` for debugging.
-- `--strict` stops on the first parse error and returns a non-zero exit code—ideal for CI pipelines.
-- Processed and failed counts are available through `--stats` (stderr) and from the CLI return
-  object when embedding the `main()` helper.
-
-## Performance and benchmarking
-
-Tips for squeezing out throughput:
-
-- Use `--workers` when mappings are CPU-bound; performance scales with available cores.
-- Pipe data directly to the CLI (`gzip -dc file.gz | syslogcef ...`) to avoid intermediate files.
-- Prefer JSON input when possible—structured key/value extraction is cheaper than regex parsing.
-
-Benchmark helper:
-
-```bash
-python scripts/bench.py tests/data/cisco-ios.log --lines 10000
-```
-
-On a sample dataset (`tests/data/cisco-ios.log`) processed with
-`python scripts/bench.py --lines 50000` on an Apple M2 (Python 3.11) the converter sustains roughly
-220k lines/sec in single-threaded mode.
-
-## Sample data & rsyslog templates
-
-Fixtures used by the test suite are available under `tests/data`, sourced from the original
-`json-logs/` and `syslog-logs/` directories. For rsyslog configuration snippets compatible with the
-tooling see [RSYSLOG_TEMPLATES.md](RSYSLOG_TEMPLATES.md).
-
-## Development workflow
-
-```bash
-python -m venv .venv
-source .venv/bin/activate
-pip install -e .[dev]
-
-ruff check src tests
-black src tests
-mypy src
-pytest
-```
-
-Pre-commit hooks (`pre-commit install`) run the same checks locally as the CI workflow defined in
-`.github/workflows/ci.yml`.
-
-## Contributing
-
-Issues and pull requests are welcome. Please include tests for bug fixes and new features and update
-the [CHANGELOG](CHANGELOG.md) in reverse chronological order. For significant mapping changes, attach
-sample log lines to help reviewers validate the behaviour.
-=======
 `syslogcef` is a lightweight Python package that turns raw RFC3164/RFC5424 syslog or JSON events into ArcSight CEF. It provides a composable mapping layer, streaming command line tools, and a small API for embedding the converter in other services.
 
 - Converts classic syslog and structured JSON events to deterministic CEF output
@@ -321,7 +117,6 @@
 ## Benchmarks
 
 On a sample dataset (`tests/data/cisco-ios.log`) processed with `python scripts/bench.py --lines 50000` on a laptop (Apple M2, Python 3.11), the converter sustains ~220k lines/sec in single-threaded mode.
->>>>>>> a8f369f6
 
 ## License
 
